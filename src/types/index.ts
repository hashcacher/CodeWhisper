--- conflicted
+++ resolved
@@ -165,7 +165,6 @@
   instructions: string;
   timestamp: number;
   model: string;
-<<<<<<< HEAD
   prInfo?: PullRequestInfo;
 }
 
@@ -182,7 +181,6 @@
   html_url: string;
   comments: any[];
   reviewComments: any[];
-=======
 }
 
 export interface AIFileChange {
@@ -206,5 +204,4 @@
   temperature: number;
   system?: string;
   prompt: string;
->>>>>>> c7242f85
 }