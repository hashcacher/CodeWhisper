--- conflicted
+++ resolved
@@ -109,17 +109,22 @@
     client = familyConfig.initClient(apiKey);
   }
 
-  const processedPrompt = prompt;
-
-  // const estimatedInputTokens = await tokenEstimationCheck(prompt, modelKey, modelConfig, options);
-  // if (estimatedInputTokens > modelConfig.contextWindow) {
-  //   console.warn(
-  //     chalk.yellow(
-  //       `Truncating prompt to ${modelConfig.contextWindow} tokens...`,
-  //     ),
-  //   );
-  //   processedPrompt = truncateToContextLimit(processedPrompt, modelKey);
-  // }
+  let processedPrompt = prompt;
+  const estimatedInputTokens = await tokenEstimationCheck(
+    prompt, modelKey, modelConfig, options,
+  )
+
+
+  if (estimatedInputTokens > modelConfig.contextWindow) {
+    console.warn(
+      chalk.yellow(
+        `Truncating prompt to ${modelConfig.contextWindow} tokens...`,
+      ),
+    );
+    processedPrompt = truncateToContextLimit(processedPrompt, modelKey);
+  }
+
+
 
   logger.info('AI Prompt', { processedPrompt });
   try {
@@ -186,7 +191,6 @@
   }
 }
 
-<<<<<<< HEAD
 async function tokenEstimationCheck(
   prompt: string,
   modelKey: string,
@@ -205,22 +209,9 @@
     chalk.yellow(`Estimated max cost: $${estimatedCost.toFixed(2)} USD`),
   );
 
-  if (options.maxCostThreshold && estimatedCost > options.maxCostThreshold) {
-    const proceed = await confirmCostExceedsThreshold(
-      estimatedCost,
-      options.maxCostThreshold,
-    );
-    if (!proceed) {
-      console.log(chalk.red('Operation cancelled due to cost threshold.'));
-      throw new Error('Operation cancelled due to cost threshold.');
-    }
-  }
-
   return estimatedInputTokens;
 }
 
-=======
->>>>>>> c7242f85
 async function confirmCostExceedsThreshold(
   estimatedCost: number,
   threshold: number,
